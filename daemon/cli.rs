--- conflicted
+++ resolved
@@ -3,16 +3,12 @@
 use clap::Parser;
 
 #[derive(Parser, Debug)]
-<<<<<<< HEAD
 #[clap(
     name = "Pueue daemon",
-    about = "Start the daemon for pueue",
-    author = env!("CARGO_PKG_AUTHORS"),
-    version = env!("CARGO_PKG_VERSION")
+    about = "Start the Pueue daemon",
+    author,
+    version
 )]
-=======
-#[clap(name = "Pueue daemon", about, author, version)]
->>>>>>> 5ba717fc
 pub struct CliArguments {
     /// Verbose mode (-v, -vv, -vvv)
     #[clap(short, long, parse(from_occurrences))]
